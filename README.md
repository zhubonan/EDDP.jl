--- conflicted
+++ resolved
@@ -5,17 +5,6 @@
 
 A [Julia](https://julialang.org/) package that implements the [Ephemeral data derived potentials](https://journals.aps.org/prb/abstract/10.1103/PhysRevB.106.014102) (EDDP).
 EDDP can be seen as a kind of Machine Learning [(Interatomic) Potentials](https://en.wikipedia.org/wiki/Interatomic_potential) (MLP). 
-<<<<<<< HEAD
-Normally such potentials are aim at *accurately reproduce the results of first-principles calculations* within a certain region of the configuration space.
-Once trained, such potentials can be used to run large scale molecular dynamics simulation which are otherwise intractable with first-principles calculations. 
-
-EDDP takes a simple and physically motivated form that resembles a generalized N-body Lenard-Jones-like potential.
-While not its originally design goal, EDDP can still give sufficiently accurate forces to allow molecular dynamics simulation (which does not blow-up) and phonon properties for certain systems. 
-In comparison, other state-of-the art MLPs often requires  description of the local atomic environment and complex gaussian process/deep learning/(graph) neutron network architectures.
-The hope is being physically sounds allows EDDP to give sufficiently good representations for most of the configuration space,
-and hence enables one to carry out crystal structure prediction with much reduced computational and time resources.
-
-=======
 Normally such potentials are aim at accurately reproduce the results of first-principles calculations to run large scale molecular dynamics simulation which are otherwise intractable with first-principles calculations. 
 
 EDDP takes a simple and physically motivated form that resembles a generalized N-body *Lenard-Jones-like* potential, making it very easy to train.
@@ -24,32 +13,20 @@
 
 A recent pre-print explaining more applications of the model can found here: https://arxiv.org/abs/2306.06475. 
 
->>>>>>> 944a4e18
 ## Features
 
 - Generating EDDP feature vectors (local descriptors).
 - Train EDDP ensemble models.
 - Perform geometry optimization using trained models. 
 - Interface to other package for property calculations.
-<<<<<<< HEAD
-- Workflow script for automated potential building and crystal structure prediction.
-- Plot and data analysis for the training dataset and the potentials.
-=======
 - Automated workflows for automated potential building and crystal structure prediction.
   - Training data generation using standard scheduler queue system.
   - Training data generation through [DISP](https://github.com/zhubonan/disp).
 - Analysis and visualisation for potential quality verification and convergence.
->>>>>>> 944a4e18
 
 ## Related packages
 
 - [airss](https://www.mtg.msm.cam.ac.uk/Codes/AIRSS) - *ab initio* random structure (AIRSS) is used for building random structure through the `buildcell` program included in the bundle.
-<<<<<<< HEAD
-- [CASTEP](http://www.castep.org) - A plane-wave DFT code used for efficient generation of  training datasets. 
-- [eddp](https://www.mtg.msm.cam.ac.uk/Codes/EDDP) - The Fortran EDDP code. EDDP.jl provides limited interoperability with the eddp fortran package. While it is not possible to use the model trained by one with the other, the training datasets are compatible as both use the AIRSS-style SHELX format.
-- [disp](https://zhubonan.github.io/disp) - Distributed structure prediction (DISP) is used to schedule and run data generation workloads on (multiple) remote computing clusters. 
-=======
 - [eddp](https://www.mtg.msm.cam.ac.uk/Codes/EDDP) - The Fortran EDDP code. EDDP.jl provides limited interoperability with the eddp fortran package. Although directly loading models trained by eddp is not implemented, the training datasets are compatible as both use the AIRSS-style SHELX format.
 - [CASTEP](http://www.castep.org) - A plane-wave DFT code used for efficient generation of training datasets, although in principle any atomistic modelling package that calculates total energy of a given structure is supported.
-- [disp](https://zhubonan.github.io/disp) - Distributed structure prediction (DISP) package can be used to schedule and run data generation tasks (e.g. DFT calculations) on multiple remote computing clusters. 
->>>>>>> 944a4e18
+- [disp](https://zhubonan.github.io/disp) - Distributed structure prediction (DISP) package can be used to schedule and run data generation tasks (e.g. DFT calculations) on multiple remote computing clusters. 